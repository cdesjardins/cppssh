/*
    cppssh - C++ ssh library
    Copyright (C) 2015  Chris Desjardins
    http://blog.chrisd.info cjd@chrisd.info

    This program is free software: you can redistribute it and/or modify
    it under the terms of the GNU General Public License as published by
    the Free Software Foundation, either version 3 of the License, or
    (at your option) any later version.

    This program is distributed in the hope that it will be useful,
    but WITHOUT ANY WARRANTY; without even the implied warranty of
    MERCHANTABILITY or FITNESS FOR A PARTICULAR PURPOSE.  See the
    GNU General Public License for more details.

    You should have received a copy of the GNU General Public License
    along with this program.  If not, see <http://www.gnu.org/licenses/>.
*/

#include "impl.h"
#include "keys.h"
#include "packet.h"
#include <botan/rsa.h>
#include <botan/pem.h>
#include <botan/ber_dec.h>
#include <botan/der_enc.h>
#include <botan/pubkey.h>
<<<<<<< HEAD
#include <fstream>
=======
#ifndef WIN32
#include <sys/stat.h>
#endif
>>>>>>> 38013726

const std::string CppsshKeys::HEADER_DSA = "-----BEGIN DSA PRIVATE KEY-----\n";
const std::string CppsshKeys::FOOTER_DSA = "-----END DSA PRIVATE KEY-----\n";
const std::string CppsshKeys::HEADER_RSA = "-----BEGIN RSA PRIVATE KEY-----\n";
const std::string CppsshKeys::FOOTER_RSA = "-----END RSA PRIVATE KEY-----\n";
const std::string CppsshKeys::PROC_TYPE = "Proc-Type:";
const std::string CppsshKeys::DEK_INFO = "DEK-Info:";

bool CppsshKeys::isKey(const Botan::secure_vector<Botan::byte>& buf, std::string header, std::string footer)
{
    bool ret = false;
    if ((std::search(buf.begin(), buf.end(), header.begin(), header.end()) != buf.end()) &&
        (std::search(buf.begin(), buf.end(), footer.begin(), footer.end()) != buf.end()))
    {
        ret = true;
    }
    return ret;
}

bool CppsshKeys::getKeyPairFromFile(const std::string& privKeyFileName)
{
    bool ret = false;
    Botan::secure_vector<Botan::byte> buf;
    CppsshPacket privKeyPacket(&buf);
    std::string buffer;
#ifndef WIN32
    struct stat privKeyStatus;

    if (lstat(privKeyFileName.c_str(), &privKeyStatus) < 0)
    {
        CppsshImpl::GLOBAL_LOGGER->pushMessage(std::stringstream() << "Cannot read file status: " << privKeyFileName);
        return false;
    }

    if ((privKeyStatus.st_mode & (S_IRGRP | S_IWGRP | S_IROTH | S_IWOTH)) != 0)
    {
        CppsshImpl::GLOBAL_LOGGER->pushMessage(std::stringstream() << "Private key file permissions are read/write by others: " << privKeyFileName);
        return false;
    }
#endif
    if (privKeyPacket.addFile(privKeyFileName) == false)
    {
        CppsshImpl::GLOBAL_LOGGER->pushMessage(std::stringstream() << "Cannot read PEM file: " << privKeyFileName);
        return false;
    }
    // Find all CR-LF, and remove the CR
    buf.erase(std::remove(buf.begin(), buf.end(), '\r'), buf.end());
    if (isKey(buf, HEADER_DSA, FOOTER_DSA))
    {
        _keyAlgo = hostkeyMethods::SSH_DSS;
    }
    else if (isKey(buf, HEADER_RSA, FOOTER_RSA))
    {
        _keyAlgo = hostkeyMethods::SSH_RSA;
    }
    else
    {
        _keyAlgo = hostkeyMethods::MAX_VALS;
    }

    try
    {
        switch (_keyAlgo)
        {
        case hostkeyMethods::SSH_RSA:
            ret = getRSAKeys(buf);
            break;
        case hostkeyMethods::SSH_DSS:
            ret = getDSAKeys(buf);
            break;
        default:
            CppsshImpl::GLOBAL_LOGGER->pushMessage(std::stringstream() << "Unrecognized private key file format.");
            break;
        }
    }
    catch (const std::exception& ex)
    {
        CppsshImpl::GLOBAL_LOGGER->pushMessage(ex.what());
    }

    return ret;
}

Botan::secure_vector<Botan::byte>::const_iterator CppsshKeys::findEndOfLine(const Botan::secure_vector<Botan::byte>& privateKey, const std::string& lineHeader)
{
    Botan::secure_vector<Botan::byte>::const_iterator it = std::search(privateKey.begin(), privateKey.end(), lineHeader.begin(), lineHeader.end());
    if (it != privateKey.end())
    {
        it = std::find(it, privateKey.end(), '\n');
    }
    return it;
}

Botan::secure_vector<Botan::byte>::const_iterator CppsshKeys::findKeyBegin(const Botan::secure_vector<Botan::byte>& privateKey, const std::string& header)
{
    Botan::secure_vector<Botan::byte>::const_iterator ret;
    Botan::secure_vector<Botan::byte>::const_iterator procIt;
    Botan::secure_vector<Botan::byte>::const_iterator dekIt;
    ret = findEndOfLine(privateKey, header);
    procIt = findEndOfLine(privateKey, PROC_TYPE);
    dekIt = findEndOfLine(privateKey, DEK_INFO);
    if ((procIt != privateKey.end()) && (dekIt != privateKey.end()))
    {
        if (dekIt > procIt)
        {
            ret = dekIt;
        }
        else
        {
            ret = procIt;
        }
    }
    while (*ret == '\n')
    {
        ret++;
    }
    return ret;
}

Botan::secure_vector<Botan::byte>::const_iterator CppsshKeys::findKeyEnd(const Botan::secure_vector<Botan::byte>& privateKey, const std::string& footer)
{
    return privateKey.cend() - footer.length();
}

bool CppsshKeys::getRSAKeys(Botan::secure_vector<Botan::byte> privateKey)
{
    bool ret = false;
    Botan::secure_vector<Botan::byte> keyDataRaw;
    Botan::BigInt p, q, e, d, n;
    size_t version = 0;
    Botan::secure_vector<Botan::byte> key(findKeyBegin(privateKey, HEADER_RSA), findKeyEnd(privateKey, FOOTER_RSA));
    Botan::Pipe base64dec(new Botan::Base64_Decoder);
    base64dec.process_msg(key);
    keyDataRaw = base64dec.read_all();
    try
    {
        Botan::BER_Decoder decoder(keyDataRaw);
        Botan::BER_Decoder sequence = decoder.start_cons(Botan::SEQUENCE);

        sequence.decode(version);

        if (version != 0)
        {
            CppsshImpl::GLOBAL_LOGGER->pushMessage("Encountered unknown RSA key version.");
        }
        else
        {
            sequence.decode(n);
            sequence.decode(e);
            sequence.decode(d);
            sequence.decode(p);
            sequence.decode(q);

            sequence.discard_remaining();
            sequence.verify_end();

            if (n.is_zero() || e.is_zero() || d.is_zero() || p.is_zero() || q.is_zero())
            {
                CppsshImpl::GLOBAL_LOGGER->pushMessage("Could not decode the supplied RSA key.");
            }
            else
            {
                _rsaPrivateKey.reset(new Botan::RSA_PrivateKey(*CppsshImpl::RNG, p, q, e, d, n));
                _publicKeyBlob.clear();
                CppsshPacket publicKeyPacket(&_publicKeyBlob);
                publicKeyPacket.addString("ssh-rsa");
                publicKeyPacket.addBigInt(e);
                publicKeyPacket.addBigInt(n);
                ret = true;
            }
        }
    }
    catch (const Botan::BER_Decoding_Error& ex)
    {
        CppsshImpl::GLOBAL_LOGGER->pushMessage(std::stringstream() << "Error decoding private key: " << ex.what());
    }
    return ret;
}

bool CppsshKeys::getDSAKeys(Botan::secure_vector<Botan::byte> privateKey)
{
    bool ret = false;
    Botan::secure_vector<Botan::byte> keyDataRaw;
    Botan::BigInt p, q, g, y, x;
    size_t version;
    Botan::secure_vector<Botan::byte> key(findKeyBegin(privateKey, HEADER_DSA), findKeyEnd(privateKey, FOOTER_DSA));

    Botan::Pipe base64dec(new Botan::Base64_Decoder);
    base64dec.process_msg(key);
    keyDataRaw = base64dec.read_all();

    try
    {
        Botan::BER_Decoder decoder(keyDataRaw);
        Botan::BER_Decoder sequence = decoder.start_cons(Botan::SEQUENCE);
        sequence.decode(version);

        if (version)
        {
            CppsshImpl::GLOBAL_LOGGER->pushMessage("Encountered unknown DSA key version.");
        }
        else
        {
            sequence.decode(p);
            sequence.decode(q);
            sequence.decode(g);
            sequence.decode(y);
            sequence.decode(x);

            sequence.discard_remaining();
            sequence.verify_end();

            if (p.is_zero() || q.is_zero() || g.is_zero() || y.is_zero() || x.is_zero())
            {
                CppsshImpl::GLOBAL_LOGGER->pushMessage("Could not decode the supplied DSA key.");
            }
            else
            {
                Botan::DL_Group dsaGroup(p, q, g);

                _dsaPrivateKey.reset(new Botan::DSA_PrivateKey(*CppsshImpl::RNG, dsaGroup, x));
                _publicKeyBlob.clear();
                CppsshPacket publicKeyPacket(&_publicKeyBlob);
                publicKeyPacket.addString("ssh-dss");
                publicKeyPacket.addBigInt(p);
                publicKeyPacket.addBigInt(q);
                publicKeyPacket.addBigInt(g);
                publicKeyPacket.addBigInt(y);
                ret = true;
            }
        }
    }
    catch (const Botan::BER_Decoding_Error& ex)
    {
        CppsshImpl::GLOBAL_LOGGER->pushMessage(std::stringstream() << "Error decoding private key: " << ex.what());
    }
    return ret;
}

const Botan::secure_vector<Botan::byte>& CppsshKeys::generateSignature(const Botan::secure_vector<Botan::byte>& sessionID, const Botan::secure_vector<Botan::byte>& signingData)
{
    _signature.clear();
    switch (_keyAlgo)
    {
        case hostkeyMethods::SSH_RSA:
            _signature = generateRSASignature(sessionID, signingData);
            break;
        case hostkeyMethods::SSH_DSS:
            _signature = generateDSASignature(sessionID, signingData);
            break;
        default:
            _session->_logger->pushMessage(std::stringstream() << "Invalid key type (RSA, or DSA required).");
            break;
    }

    return _signature;
}

Botan::secure_vector<Botan::byte> CppsshKeys::generateRSASignature(const Botan::secure_vector<Botan::byte>& sessionID, const Botan::secure_vector<Botan::byte>& signingData)
{
    Botan::secure_vector<Botan::byte> ret;
    Botan::secure_vector<Botan::byte> sigRaw;
    CppsshPacket sigData(&sigRaw);

    sigData.addVectorField(sessionID);
    sigData.addVector(signingData);

    if (_rsaPrivateKey == NULL)
    {
        CppsshImpl::GLOBAL_LOGGER->pushMessage("Private RSA key not initialized.");
    }
    else
    {
        std::vector<Botan::byte> signedRaw;

        std::unique_ptr<Botan::PK_Signer> RSASigner(new Botan::PK_Signer(*_rsaPrivateKey, "EMSA3(SHA-1)"));
        signedRaw = RSASigner->sign_message(sigRaw, *CppsshImpl::RNG);
        if (signedRaw.size() == 0)
        {
            CppsshImpl::GLOBAL_LOGGER->pushMessage("Failure while generating RSA signature.");
        }
        else
        {
            CppsshPacket retPacket(&ret);
            retPacket.addString("ssh-rsa");
            retPacket.addVectorField(Botan::secure_vector<Botan::byte>(signedRaw.begin(), signedRaw.end()));
        }
    }
    return ret;
}

Botan::secure_vector<Botan::byte> CppsshKeys::generateDSASignature(const Botan::secure_vector<Botan::byte>& sessionID, const Botan::secure_vector<Botan::byte>& signingData)
{
    Botan::secure_vector<Botan::byte> ret;
    Botan::secure_vector<Botan::byte> sigRaw;
    CppsshPacket sigData(&sigRaw);

    sigData.addVectorField(sessionID);
    sigData.addVector(signingData);

    if (_dsaPrivateKey == NULL)
    {
        CppsshImpl::GLOBAL_LOGGER->pushMessage("Private DSA key not initialized.");
    }
    else
    {
        std::vector<Botan::byte> signedRaw;

        std::unique_ptr<Botan::PK_Signer> DSASigner(new Botan::PK_Signer(*_dsaPrivateKey, "EMSA1(SHA-1)"));
        signedRaw = DSASigner->sign_message(sigRaw, *CppsshImpl::RNG);
        if (signedRaw.size() == 0)
        {
            CppsshImpl::GLOBAL_LOGGER->pushMessage("Failure to generate DSA signature.");
        }
        else
        {
            if (signedRaw.size() != 40)
            {
                CppsshImpl::GLOBAL_LOGGER->pushMessage("DSS signature block <> 320 bits. Make sure you are using 1024 bit keys for authentication!");
            }
            else
            {
                CppsshPacket retPacket(&ret);
                retPacket.addString("ssh-dss");
                retPacket.addVectorField(Botan::secure_vector<Botan::byte>(signedRaw.begin(), signedRaw.end()));
            }
        }
    }
    return ret;
}

bool CppsshKeys::generateRsaKeyPair(const char* fqdn, const char* privKeyFileName, const char* pubKeyFileName, short keySize)
{
    bool ret = false;
    std::unique_ptr<Botan::RSA_PrivateKey> rsaPrivKey;
    Botan::BigInt e, n, d, p, q;
    Botan::BigInt dmp1, dmq1, iqmp;
    std::ofstream privKeyFile;
    std::ofstream pubKeyFile;
    std::string privKeyEncoded;
    Botan::DER_Encoder encoder;
    Botan::secure_vector<Botan::byte> buf;
    CppsshPacket pubKeyBlob(&buf);

    rsaPrivKey.reset(new Botan::RSA_PrivateKey(*CppsshImpl::RNG, keySize));

    e = rsaPrivKey->get_e();
    n = rsaPrivKey->get_n();

    d = rsaPrivKey->get_d();
    p = rsaPrivKey->get_p();
    q = rsaPrivKey->get_q();

    dmp1 = d % (p - 1);
    dmq1 = d % (q - 1);
    iqmp = inverse_mod(q, p);

    pubKeyBlob.addString("ssh-rsa");
    pubKeyBlob.addBigInt(e);
    pubKeyBlob.addBigInt(n);

    Botan::Pipe base64it(new Botan::Base64_Encoder);
    base64it.process_msg(buf);

    Botan::secure_vector<Botan::byte> pubKeyBase64 = base64it.read_all();

    pubKeyFile.open(pubKeyFileName);

    if (pubKeyFile.is_open() == false)
    {
        CppsshImpl::GLOBAL_LOGGER->pushMessage(std::stringstream() << "Cannot open file where public key is stored. Filename: " << pubKeyFileName);
    }
    else
    {
        pubKeyFile.exceptions(std::ofstream::failbit | std::ofstream::badbit);
        try
        {
            pubKeyFile.write("ssh-rsa ", 8);
            pubKeyFile.write((char*)pubKeyBase64.data(), (size_t)pubKeyBase64.size());
            pubKeyFile.write(" ", 1);
            pubKeyFile.write(fqdn, strlen(fqdn));
            pubKeyFile.write("\n", 1);
        }
        catch (const std::ofstream::failure &)
        {
            CppsshImpl::GLOBAL_LOGGER->pushMessage(std::stringstream() << "I/O error while writting to file: " << pubKeyFileName);
        }
        if (pubKeyFile.fail() == false)
        {
            privKeyEncoded = Botan::PEM_Code::encode(
                Botan::DER_Encoder().start_cons(Botan::SEQUENCE)
                .encode((size_t)0U)
                .encode(n)
                .encode(e)
                .encode(d)
                .encode(p)
                .encode(q)
                .encode(dmp1)
                .encode(dmq1)
                .encode(iqmp)
                .end_cons()
                .get_contents(), "RSA PRIVATE KEY");

            privKeyFile.open(privKeyFileName);
            if (privKeyFile.is_open() == false)
            {
                CppsshImpl::GLOBAL_LOGGER->pushMessage(std::stringstream() << "Cannot open file where the private key is stored.Filename: " << privKeyFileName);
            }
            else
            {
                privKeyFile.write(privKeyEncoded.c_str(), privKeyEncoded.length());
                if (privKeyFile.fail() == true)
                {
                    CppsshImpl::GLOBAL_LOGGER->pushMessage(std::stringstream() << "IO error while writting to file: " << privKeyFileName);
                }
                else
                {
                    ret = true;
                }
            }
        }
    }
    return ret;
}

bool CppsshKeys::generateDsaKeyPair(const char* fqdn, const char* privKeyFileName, const char* pubKeyFileName, short keySize)
{
    bool ret = false;
    Botan::DER_Encoder encoder;
    Botan::BigInt p, q, g, y, x;
    std::ofstream privKeyFile;
    std::ofstream pubKeyFile;
    std::string privKeyEncoded;
    Botan::secure_vector<Botan::byte> buf;
    CppsshPacket pubKeyBlob(&buf);


    Botan::DL_Group dsaGroup(*CppsshImpl::RNG, Botan::DL_Group::DSA_Kosherizer, keySize);
    Botan::DSA_PrivateKey privDsaKey(*CppsshImpl::RNG, dsaGroup);
    Botan::DSA_PublicKey pubDsaKey = privDsaKey;

    p = dsaGroup.get_p();
    q = dsaGroup.get_q();
    g = dsaGroup.get_g();
    y = pubDsaKey.get_y();
    x = privDsaKey.get_x();

    pubKeyBlob.addString("ssh-dss");
    pubKeyBlob.addBigInt(p);
    pubKeyBlob.addBigInt(q);
    pubKeyBlob.addBigInt(g);
    pubKeyBlob.addBigInt(y);

    Botan::Pipe base64it(new Botan::Base64_Encoder);
    base64it.process_msg(buf);

    Botan::secure_vector<Botan::byte> pubKeyBase64 = base64it.read_all();

    pubKeyFile.open(pubKeyFileName);

    if (pubKeyFile.is_open() == false)
    {
        CppsshImpl::GLOBAL_LOGGER->pushMessage(std::stringstream() << "Cannot open file where public key is stored. Filename: " << pubKeyFileName);
    }
    else
    {
        pubKeyFile.exceptions(std::ofstream::failbit | std::ofstream::badbit);
        try
        {
            pubKeyFile.write("ssh-dss ", 8);
            pubKeyFile.write((char*)pubKeyBase64.data(), pubKeyBase64.size());
            pubKeyFile.write(" ", 1);
            pubKeyFile.write(fqdn, strlen(fqdn));
            pubKeyFile.write("\n", 1);
        }
        catch (const std::ofstream::failure &)
        {
            CppsshImpl::GLOBAL_LOGGER->pushMessage(std::stringstream() << "I/O error while writting to file: " << pubKeyFileName);
        }
        if (pubKeyFile.fail() == false)
        {
            encoder.start_cons(Botan::SEQUENCE)
                .encode((size_t)0U)
                .encode(p)
                .encode(q)
                .encode(g)
                .encode(y)
                .encode(x)
                .end_cons();
            privKeyEncoded = Botan::PEM_Code::encode(encoder.get_contents(), "DSA PRIVATE KEY");

            privKeyFile.open(privKeyFileName);

            if (privKeyFile.is_open() == false)
            {
                CppsshImpl::GLOBAL_LOGGER->pushMessage(std::stringstream() << "Cannot open file where private key is stored. Filename: " << privKeyFileName);
            }
            else
            {
                privKeyFile.write(privKeyEncoded.c_str(), privKeyEncoded.length());
                if (privKeyFile.fail() == true)
                {
                    CppsshImpl::GLOBAL_LOGGER->pushMessage(std::stringstream() << "I/O error while writting to file: " << privKeyFileName);
                }
                else
                {
                    ret = true;
                }
            }
        }
    }
    return ret;
}<|MERGE_RESOLUTION|>--- conflicted
+++ resolved
@@ -25,13 +25,10 @@
 #include <botan/ber_dec.h>
 #include <botan/der_enc.h>
 #include <botan/pubkey.h>
-<<<<<<< HEAD
 #include <fstream>
-=======
 #ifndef WIN32
 #include <sys/stat.h>
 #endif
->>>>>>> 38013726
 
 const std::string CppsshKeys::HEADER_DSA = "-----BEGIN DSA PRIVATE KEY-----\n";
 const std::string CppsshKeys::FOOTER_DSA = "-----END DSA PRIVATE KEY-----\n";
@@ -283,7 +280,7 @@
             _signature = generateDSASignature(sessionID, signingData);
             break;
         default:
-            _session->_logger->pushMessage(std::stringstream() << "Invalid key type (RSA, or DSA required).");
+            CppsshImpl::GLOBAL_LOGGER->pushMessage(std::stringstream() << "Invalid key type (RSA, or DSA required).");
             break;
     }
 
